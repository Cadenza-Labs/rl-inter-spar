--- conflicted
+++ resolved
@@ -11,11 +11,8 @@
 import time
 from itertools import product
 import csv
-<<<<<<< HEAD
 from einops import rearrange
-=======
 from warnings import warn
->>>>>>> 7c4d58bd
 
 # from imitation.data.rollout import generate_trajectories, make_sample_until
 # from imitation.data.serialize import save, load_with_rewards
@@ -31,10 +28,11 @@
 HF_PATH = Path("hf_models")
 DATASET_PATH = Path("datasets")
 
-WEIGHT_DECAY=0.01
-VAL_FRACTION=0.2
-GAMMA=0.99
-SEED=44
+WEIGHT_DECAY = 0.01
+VAL_FRACTION = 0.2
+GAMMA = 0.99
+SEED = 44
+
 
 @dataclass
 class Trajectory:
@@ -98,23 +96,14 @@
     return trajectories
 
 
-<<<<<<< HEAD
-def load_data(dataset_path, gamma):
-=======
-def load_trajectories(dataset_path):
->>>>>>> 7c4d58bd
+def load_trajectories(dataset_path, gamma):
     """Load trajectories"""
     with open(dataset_path, "rb") as file:
         dataset = pickle.load(file)
     observation_pairs = sum([traj.obs for traj in dataset], [])
-<<<<<<< HEAD
+    reward_pairs = sum([traj.rewards for traj in dataset], [])
     return_pairs = th.cat([calculate_returns(traj.rewards, gamma) for traj in dataset], dim=0)
-    return observation_pairs, return_pairs
-=======
-    reward_pairs = sum([traj.rewards for traj in dataset], [])
-    return_pairs = th.cat([calculate_returns(traj.rewards) for traj in dataset], dim=0)
     return observation_pairs, return_pairs, reward_pairs
->>>>>>> 7c4d58bd
 
 
 def load_model(model_path, env, device):
@@ -234,20 +223,22 @@
 
     return normalized_x
 
-def normalize_wrt_ball_approaching_no_player( activation_pairs, ball_approaching):
-        """
-        Normalize activations with respect to the ball position.
-        """
-        indices_approaching = th.where(ball_approaching == 1)
-        indices_not_approaching = th.where(ball_approaching == 0)
-        activations_approaching = normalize(activation_pairs[indices_approaching])
-        activations_not_approaching = normalize(activation_pairs[indices_not_approaching])
-
-        # Place the normalized activations back into the combined arrays
-        combined_activations = th.zeros_like(activation_pairs)
-        combined_activations[indices_approaching] = activations_approaching
-        combined_activations[indices_not_approaching] = activations_not_approaching
-        return combined_activations
+
+def normalize_wrt_ball_approaching_no_player(activation_pairs, ball_approaching):
+    """
+    Normalize activations with respect to the ball position.
+    """
+    indices_approaching = th.where(ball_approaching == 1)
+    indices_not_approaching = th.where(ball_approaching == 0)
+    activations_approaching = normalize(activation_pairs[indices_approaching])
+    activations_not_approaching = normalize(activation_pairs[indices_not_approaching])
+
+    # Place the normalized activations back into the combined arrays
+    combined_activations = th.zeros_like(activation_pairs)
+    combined_activations[indices_approaching] = activations_approaching
+    combined_activations[indices_not_approaching] = activations_not_approaching
+    return combined_activations
+
 
 def normalize_wrt_ball_approaching(activation_pairs, ball_pos_pairs):
     """
@@ -272,113 +263,138 @@
     return th.stack((combined_activations_player1, combined_activations_player2), dim=1)
 
 
-
 def extract(module, layer_name, dataset_path, verbose, device, val_fraction, gamma, seed, normalize=True):
+    if verbose:
+        print("get hidden activations")
+    # TODO: load outside of CCS to avoid dupicate
+    # TODO?: we could store the activations of each layer in different files
+    activations_path = dataset_path.with_suffix("") / "activations.pt"
+    returns_path = dataset_path.with_suffix("") / "returns.pt"
+    rewards_path = dataset_path.with_suffix("") / "rewards.pt"
+    ball_approaching_path = dataset_path.with_suffix("") / "ball_pos.pt"
+
+    if (
+        activations_path.exists()
+        and returns_path.exists()
+        and rewards_path.exists()
+        and ball_approaching_path.exists()
+    ):
         if verbose:
-            print("get hidden activations")
-        # TODO: we could store the activations of each layer in different files
-        activations_path = dataset_path.with_suffix("") / "activations.pt"
-        returns_path = dataset_path.with_suffix("") / "returns.pt"
-        ball_approaching_path = dataset_path.with_suffix("") / "ball_pos.pt"
-        observation_path = dataset_path.with_suffix("") / "observations.pt"
-        if activations_path.exists():
-            if verbose:
-                print(f"Found cached activations at: {activations_path}")
+            print(f"Found cached activations at: {activations_path}")
+        activation_pairs = th.load(activations_path)
+        return_pairs = th.load(returns_path)
+        reward_pairs = th.load(rewards_path)
+        ball_approaching_pairs = th.load(ball_approaching_path)
+        if verbose:
+            print(f"loaded return pairs of shape {return_pairs.shape}")
+            print(f"loaded reward pairs of shape {reward_pairs.shape}")
+            print(f"loaded activation pairs of shape {activation_pairs.shape}")
+    else:
+        if verbose:
+            print(f"No cached activations. Computing them...")
+        observation_pairs, return_pairs, reward_pairs = load_trajectories(
+            dataset_path, gamma
+        )
+        activations_path.parent.mkdir(parents=True, exist_ok=True)
+        if not ball_approaching_path.exists():
+            ball_approaching_pairs = is_ball_approaching(observation_pairs, device)
+            th.save(ball_approaching_pairs, ball_approaching_path)
+        if not activations_path.exists():
+            activation_pairs = get_hidden_activations_dataset(
+                model, device, observation_pairs
+            )
+        else:
             activation_pairs = th.load(activations_path)
-            return_pairs = th.load(returns_path)
-            ball_approaching_pairs = th.load(ball_approaching_path)
-            if verbose:
-                print(f"loaded return pairs of shape {return_pairs.shape}")
-                print(f"loaded activation pairs of shape {activation_pairs.shape}")
-        else:
-            if verbose:
-                print(f"No cached activations. Computing them...")
-            observation_pairs, return_pairs = load_data(dataset_path, gamma)
-            activation_pairs = get_hidden_activations_dataset(
-                module, device, observation_pairs
-            )
-            ball_approaching_pairs = is_ball_approaching(observation_pairs, device)
-            activations_path.parent.mkdir(parents=True, exist_ok=True)
             th.save(activation_pairs, activations_path)
+        if not returns_path.exists():
             th.save(return_pairs, returns_path)
-            th.save(ball_approaching_pairs, ball_approaching_path)
-            th.save(observation_pairs, observation_path)
-        activation_pairs = (
-            th.cat(
-                [pair[layer_name].unsqueeze(0) for pair in activation_pairs],
-                axis=0,
-            )
-            .detach()
-            .to(device)
-        )
-        
-        if normalize:
-            activation_pairs = normalize_wrt_ball_approaching_no_player(activation_pairs, ball_approaching_pairs)
-
-        # split data
-        num_pairs = activation_pairs.shape[0]
-        perm = th.randperm(num_pairs, generator=th.Generator().manual_seed(seed))
-        permuted_activation_pairs = activation_pairs[perm]
-        permuted_return_pairs = return_pairs[perm]
-        permuted_observation_pairs = observation_pairs[perm]
-        split_idx = int((1 - val_fraction) * num_pairs)
-        train_activations, test_activations = permuted_activation_pairs[:split_idx], permuted_activation_pairs[split_idx:]
-        train_returns, test_returns = permuted_return_pairs[:split_idx], permuted_return_pairs[split_idx:]
-        train_observations, test_observations = permuted_observation_pairs[:split_idx], permuted_observation_pairs[split_idx:]
-
-
-        return train_activations, test_activations, train_returns, test_returns, train_observations, test_observations
+        if not rewards_path.exists():
+            th.save(reward_pairs, rewards_path)
+    activation_pairs = (
+        th.cat(
+            [pair[layer_name].unsqueeze(0) for pair in activation_pairs],
+            axis=0,
+        )
+        .detach()
+        .to(device)
+    )
+    if normalize:
+        activation_pairs = normalize_wrt_ball_approaching_no_player(activation_pairs, ball_approaching_pairs)
+    # TODO split returns with the same permutation and save as attribute for use
+    # in eval function
+    train_activations, test_activations = data_th.random_split(
+        activation_pairs,
+        lengths=[val_fraction, 1 - val_fraction],
+        generator=th.Generator().manual_seed(seed),
+    )
+    train_returns, test_returns = data_th.random_split(
+        return_pairs,
+        lengths=[val_fraction, 1 - val_fraction],
+        generator=th.Generator().manual_seed(seed),
+    )
+    train_rewards, test_rewards = data_th.random_split(
+        reward_pairs,
+        lengths=[val_fraction, 1 - val_fraction],
+        generator=th.Generator().manual_seed(seed),
+    )
+    train_observations, test_observations = data_th.random_split(
+        observation_pairs,
+        lengths=[val_fraction, 1 - val_fraction],
+        generator=th.Generator().manual_seed(seed),
+    )
+    return train_activations, test_activations, train_returns, test_returns, train_rewards, test_rewards, train_observations, test_observations
+
 
 @th.no_grad()
 def supervised_prediction(lr, obs, module, layer_name):
     """ Predict the value of an observation using a supervised model. """
-    
+
     obs = preprocess(obs)
     _, activations = nice_hooks.run(module, obs, return_activations=True)
     return lr.predict(activations[layer_name].cpu())
-    
+
 
 def train_supervised(dataset_path, model, layer_name, verbose, device, val_fraction, gamma, seed):
     """Linear classifier trained with supervised learning."""
-    
+
     train_activations, test_activations, train_returns, test_returns, train_observations, test_observations = extract(
-        model, 
-        layer_name, 
-        dataset_path, 
-        verbose, 
-        device, 
-        val_fraction, 
-        gamma, 
+        model,
+        layer_name,
+        dataset_path,
+        verbose,
+        device,
+        val_fraction,
+        gamma,
         seed,
-        normalize=False 
-    )
-    
+        normalize=False
+    )
+
     x_train = rearrange(train_activations, 'n p d -> (n p) d')
     # x_test = rearrange(test_activations, 'n p d -> (n p) d')
-    
+
     # TODO: Put an own function
     # Generate value predictions from the value network for each observation in the dataset
-    observations = rearrange(th.tensor(np.array(train_observations, dtype=np.uint8), dtype=th.uint8), 'n p h w f -> (n p) h w f')
+    observations = rearrange(th.tensor(np.array(train_observations, dtype=np.uint8), dtype=th.uint8),
+                             'n p h w f -> (n p) h w f')
     values = model.get_value(observations)  # (2 * num_samples, 1)
-    
+
     # value_predictions = []
     # for obs in observation_pairs:
     #     with th.no_grad():
-    #         value = model.get_value(obs).detach().cpu().numpy() 
+    #         value = model.get_value(obs).detach().cpu().numpy()
     #     value_predictions.append(value)
-        
+
     # TODO: What to actually use as labels?
     y_train = rearrange(train_returns, 'n p -> (n p)')
     assert y_train.shape == values.shape
     # y_test = rearrange(test_returns, 'n p -> (n p)')
-    
+
     lr = LinearRegression()
     lr.fit(x_train.cpu(), y_train.cpu())
     # print("Linear regression accuracy (test): {}".format(lr.score(x_test.cpu(), y_test.cpu())))
     # print("Linear regression accuracy (train): {}".format(lr.score(x_train.cpu(), y_train.cpu())))
-    
+
     return lr
-
 
 
 class CCS:
@@ -387,7 +403,7 @@
     def __init__(
         self,
         env,
-        module,
+        model,
         layer_name,
         dataset_path,
         num_epochs=1000,
@@ -405,7 +421,7 @@
         load=True,
     ):
         self.env = env
-        self.module = module
+        self.model = model
         self.layer_name = layer_name
         # training
         self.var_normalize = var_normalize
@@ -433,7 +449,7 @@
             # We evaluate the model on the environment to get the observation shape
             obs = preprocess(th.tensor(env.reset(), dtype=th.float, device=self.device))
             _, self.train_activations = nice_hooks.run(
-                self.module, obs, return_activations=True
+                self.model, obs, return_activations=True
             )
             self.train_activations = self.train_activations[self.layer_name].unsqueeze(
                 0
@@ -443,89 +459,21 @@
             self.best_probe.to(self.device)
             self.train_activations = None
             return
-
-<<<<<<< HEAD
-        self.train_activations, \
-        self.test_activations, \
-        self.train_returns, \
-        self.test_returns =  extract(
-            module, 
-            layer_name, 
-            dataset_path, 
-            verbose, 
-            device, 
-            val_fraction, 
-            gamma, 
+        self.train_activations, self.test_activations, \
+            self.train_returns, self.test_returns, \
+            self.train_rewards, self.test_rewards, \
+            self.train_observations, self.test_observations = extract(
+            model,
+            layer_name,
+            dataset_path,
+            verbose,
+            device,
+            val_fraction,
+            gamma,
             seed,
-            normalize=False 
-=======
-        if verbose:
-            print("get hidden activations")
-        # TODO: load outside to avoid dupicate
-        # TODO: we could store the activations of each layer in different files
-        activations_path = dataset_path.with_suffix("") / "activations.pt"
-        returns_path = dataset_path.with_suffix("") / "returns.pt"
-        rewards_path = dataset_path.with_suffix("") / "rewards.pt"
-        if (
-            activations_path.exists()
-            and returns_path.exists()
-            and rewards_path.exists()
-        ):
-            if verbose:
-                print(f"Found cached activations at: {activations_path}")
-            activation_pairs = th.load(activations_path)
-            return_pairs = th.load(returns_path)
-            reward_pairs = th.load(rewards_path)
-            if verbose:
-                print(f"loaded return pairs of shape {return_pairs.shape}")
-                print(f"loaded reward pairs of shape {reward_pairs.shape}")
-                print(f"loaded activation pairs of shape {activation_pairs.shape}")
-        else:
-            if verbose:
-                print(f"No cached activations. Computing them...")
-            observation_pairs, return_pairs, reward_pairs = load_trajectories(
-                dataset_path
-            )
-            activations_path.parent.mkdir(parents=True, exist_ok=True)
-            if not activations_path.exists():
-                activation_pairs = get_hidden_activations_dataset(
-                    model, device, observation_pairs
-                )
-            else:
-                activation_pairs = th.load(activations_path)
-                th.save(activation_pairs, activations_path)
-            if not returns_path.exists():
-                th.save(return_pairs, returns_path)
-            if not rewards_path.exists():
-                th.save(reward_pairs, rewards_path)
-        activation_pairs = (
-            th.cat(
-                [pair[layer_name].unsqueeze(0) for pair in activation_pairs],
-                axis=0,
-            )
-            .detach()
-            .to(self.device)
-        )
-        # TODO split returns with the same permutation and save as attribute for use
-        # in eval function
-        self.train_activations, self.test_activations = data_th.random_split(
-            activation_pairs,
-            lengths=[val_fraction, 1 - val_fraction],
-            generator=th.Generator().manual_seed(seed),
->>>>>>> 7c4d58bd
-        )
-        self.train_returns, self.test_returns = data_th.random_split(
-            return_pairs,
-            lengths=[val_fraction, 1 - val_fraction],
-            generator=th.Generator().manual_seed(seed),
-        )
-        self.train_rewards, self.test_rewards = data_th.random_split(
-            reward_pairs,
-            lengths=[val_fraction, 1 - val_fraction],
-            generator=th.Generator().manual_seed(seed),
-        )
-
-    
+            normalize=False
+        )
+
     def initialize_probe(self):
         dim = self.train_activations[0][0].flatten().shape[0]
         return ValueProbe(dim).to(self.device)
@@ -584,7 +532,7 @@
         Elicit a value from the model using `self.best_probe` for a given observation
         """
         obs = preprocess(obs)
-        _, activations = nice_hooks.run(self.module, obs, return_activations=True)
+        _, activations = nice_hooks.run(self.model, obs, return_activations=True)
         return self.best_probe(activations[self.layer_name])
 
     @th.no_grad()
@@ -833,7 +781,7 @@
     return parser.parse_args()
 
 
-def monitor_probes(args, env, agent1, agent2, layers, layer_names, probes_fn_dict_list, metrics, video_path):
+def monitor_probes(args, env, agent1, agent2, layers, fn_grouped_by_probe, metrics, video_path):
     if (
         args.interactive
         or args.record_probe_videos
@@ -846,34 +794,44 @@
             metrics,
             args.device,
         )
+        print("\nMonitoring probe...")
         monitor.run(
             args.rounds_to_record,
             args.max_num_steps,
         )
         if args.interactive:
+            print("Starting interactive visualization...")
             monitor.interactive_visualization(args.sliding_window)
+            print("Interactive visualization finished.")
         if args.record_video_with_all_probes:
+            print("Recording video with all probes...")
             monitor.save_video(
                 metrics.keys(),
                 video_path / "_".join(f"{m}.{l}" for m, l in layers),
                 file_name=f"ccs_eval_{int(time.time())}",
                 sliding_window=args.sliding_window,
+                max_video_length=args.max_video_length,
             )
         if args.record_probe_videos:
+            print("Recording a video for each probe...")
             # Create a video for each probe
             # Notes: A lot of computation is duplicated here. We could avoid this by refactoring playground
-            for probe_dict, layer_name in zip(probes_fn_dict_list, layer_names):
+            for probe_name, probe_fn_dict in fn_grouped_by_probe.items():
                 extra_metrics = (
                     ["Right player value", "Left player value"]
                     if args.record_agent_value
                     else []
                 )
                 monitor.save_video(
-                    list(probe_dict.keys()) + extra_metrics,
-                    video_path / layer_name,
-                    file_name=f"ccs_eval_{int(time.time())}",
+                    list(probe_fn_dict.keys()) + extra_metrics,
+                    video_path / probe_name,
+                    file_name=f"ccs_eval_{int(time.time())}"
+                              + ("_pv" if args.record_agent_value else ""),
+                    sliding_window=args.sliding_window,
+                    max_video_length=args.max_video_length,
                 )
                 print("Saved videos to", video_path / layer_name)
+
 
 if __name__ == "__main__":
     args = parse_args()
@@ -915,7 +873,7 @@
     # Train multiple CCS probes on specified layer
     if args.layer_indicies == []:
         args.layer_indicies = range(
-            len(model.actor_network)    
+            len(model.actor_network)
         )  # actor and critic network have same number of layers
     if args.modules == []:
         args.modules = ["actor_network", "critic_network"]
@@ -923,51 +881,6 @@
     layer_names = [f"{m}.{l}" for m, l in layers]
     probes = []
     probes_fn_dict = {}
-<<<<<<< HEAD
-    probes_fn_dict_list = []
-    for layer_name in layer_names:
-        print(f"\n\n====== Training CCS probe for {layer_name} ======")
-        ccs = CCS(
-            env,
-            model,
-            layer_name,
-            data_save_path,
-            device=args.device,
-            num_tries=args.best_of_n,
-            load=args.load_best_probe,
-            verbose=False
-        )
-        if ccs.best_probe is None:
-            ccs.repeated_train(save=args.save_probe)
-        probes.append(ccs)
-
-        
-        print(f"\n\n====== Training Supervised probe for {layer_name} ======")
-        supervised_probe = train_supervised(
-            dataset_path=data_save_path,
-            model=model,
-            layer_name=layer_name,
-            verbose=False,
-            device=args.device,
-            val_fraction=WEIGHT_DECAY,
-            gamma=GAMMA,
-            seed=SEED
-        )
-        probes.append(supervised_probe)
-        probe_dict = {
-            # f"Right player CCS probe on {layer_name}": lambda obs, ccs=ccs: ccs.elicit(
-            #     obs[:1]
-            # ).item(),
-            # f"Left player CCS probe on {layer_name}": lambda obs, ccs=ccs: ccs.elicit(
-            #     obs[1:2]
-            # ).item(),
-            f"Left supervised probe on {layer_name}": lambda obs, supervised_probe=supervised_probe: supervised_prediction(supervised_probe, obs[:1], model, layer_name),
-            f"Right supervised probe on {layer_name}": lambda obs, supervised_probe=supervised_probe: supervised_prediction(supervised_probe, obs[1:2], model, layer_name),
-        }
-        probes_fn_dict.update(probe_dict)
-        probes_fn_dict_list.append(probe_dict)
-            
-=======
     fn_grouped_by_probe = {}
     for inf_loss_weight in args.informative_loss_weights:
         for layer_name in layer_names:
@@ -1006,8 +919,32 @@
             fn_grouped_by_probe[
                 f"{layer_name}_inf_loss_weight_{inf_loss_weight: g}"
             ] = probe_dict
-
->>>>>>> 7c4d58bd
+    for layer_name in layer_names:
+        print(f"\n\n====== Training Supervised probe for {layer_name} ======")
+        supervised_probe = train_supervised(
+            dataset_path=data_save_path,
+            model=model,
+            layer_name=layer_name,
+            verbose=False,
+            device=args.device,
+            val_fraction=WEIGHT_DECAY,
+            gamma=GAMMA,
+            seed=SEED
+        )
+        probes.append(supervised_probe)
+        probe_dict = {
+            f"Left supervised probe on {layer_name}": lambda obs,
+                                                             supervised_probe=supervised_probe: supervised_prediction(
+                supervised_probe, obs[:1], model, layer_name),
+            f"Right supervised probe on {layer_name}": lambda obs,
+                                                              supervised_probe=supervised_probe: supervised_prediction(
+                supervised_probe, obs[1:2], model, layer_name),
+        }
+        probes_fn_dict.update(probe_dict)
+        fn_grouped_by_probe[
+            f"{layer_name}_supervised_probe"
+        ] = probe_dict
+
     metrics = {
         "Right player value": lambda obs: model.get_value(obs[:1]).item(),
         "Left player value": lambda obs: model.get_value(obs[1:2]).item(),
@@ -1015,63 +952,11 @@
     metrics.update(probes_fn_dict)
     video_path = Path("videos") / "ccs_eval" / args.model_name
     model.name = args.model_name.replace("/", "_")
-<<<<<<< HEAD
-    
-    monitor_probes(args, env, model, model, layers, layer_names, probes_fn_dict_list, metrics, video_path)
-=======
-    if (
-        args.interactive
-        or args.record_probe_videos
-        or args.record_video_with_all_probes
-    ):
-        monitor = ProbeMonitor(
-            env,
-            model,
-            model,
-            metrics,
-            args.device,
-        )
-        print("\nMonitoring probe...")
-        monitor.run(
-            args.rounds_to_record,
-            args.max_num_steps,
-        )
-        if args.interactive:
-            print("Starting interactive visualization...")
-            monitor.interactive_visualization(args.sliding_window)
-            print("Interactive visualization finished.")
-        if args.record_video_with_all_probes:
-            print("Recording video with all probes...")
-            monitor.save_video(
-                metrics.keys(),
-                video_path / "_".join(f"{m}.{l}" for m, l in layers),
-                file_name=f"ccs_eval_{int(time.time())}",
-                sliding_window=args.sliding_window,
-                max_video_length=args.max_video_length,
-            )
-        if args.record_probe_videos:
-            print("Recording a video for each probe...")
-            # Create a video for each probe
-            # Notes: A lot of computation is duplicated here. We could avoid this by refactoring playground
-            for probe_name, probe_fn_dict in fn_grouped_by_probe.items():
-                extra_metrics = (
-                    ["Right player value", "Left player value"]
-                    if args.record_agent_value
-                    else []
-                )
-                monitor.save_video(
-                    list(probe_fn_dict.keys()) + extra_metrics,
-                    video_path / probe_name,
-                    file_name=f"ccs_eval_{int(time.time())}"
-                    + ("_pv" if args.record_agent_value else ""),
-                    sliding_window=args.sliding_window,
-                    max_video_length=args.max_video_length,
-                )
->>>>>>> 7c4d58bd
+    monitor_probes(args, env, model, model, layers, fn_grouped_by_probe, metrics, video_path)
 
     # Evaluate probe against trajectory returns
     print(
-         "Best probe CCS eval metrics: v1_loss={:.5f}, v2_loss={:.5f}, avg_value_sum={:.5f}, avg_return_sum={:.5f}".format(
-             *ccs.get_return_metrics()
-         )
+        "Best probe CCS eval metrics: v1_loss={:.5f}, v2_loss={:.5f}, avg_value_sum={:.5f}, avg_return_sum={:.5f}".format(
+            *ccs.get_return_metrics()
+        )
     )