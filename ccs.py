--- conflicted
+++ resolved
@@ -1,11 +1,7 @@
 from pathlib import Path
 import pickle
-<<<<<<< HEAD
 import torch.nn.functional as F
-from sklearn.linear_model import LinearRegression
-=======
 from sklearn.linear_model import Ridge
->>>>>>> 5a7eb128
 import torch.nn as nn
 from torch.utils import data as data_th
 from torch.utils.data import DataLoader
@@ -162,8 +158,6 @@
     return th.tensor(ball_approaching, dtype=th.float).to(device)
 
 
-<<<<<<< HEAD
-=======
 class ValueProbe(nn.Module):
     def __init__(self, dim):
         super().__init__()
@@ -191,7 +185,6 @@
             self.sign = -1
 
 
->>>>>>> 5a7eb128
 def discount_cumsum(x, discount):
     """
     magic from rllab for computing discounted cumulative sums of vectors.
@@ -411,14 +404,6 @@
 
     return lr
 
-class LinearProbe(nn.Module):
-    def __init__(self, dim):
-        super().__init__()
-        self.linear = nn.Linear(dim, 1)
-
-    def forward(self, x):
-        h = self.linear(x.flatten(start_dim=1))
-        return th.tanh(h)
 
 class MLPProbe(nn.Module):
     def __init__(self, dim):
@@ -473,16 +458,12 @@
         self.seed = seed
         self.dataset_path = dataset_path.with_suffix("")
         self.best_probe = None
-<<<<<<< HEAD
-        self.probe_path = self.dataset_path / "probes" / f"{self.layer_name}.pt"
-        self.linear = linear
-=======
         self.probe_path = (
             self.dataset_path
             / "probes"
             / f"{self.layer_name}_s{seed}_nt{num_tries}_ne{num_epochs}_wd{weight_decay}_inflossw{inf_loss_weight : g}.pt"
         )
->>>>>>> 5a7eb128
+        self.linear = linear
 
         if load and self.probe_path.exists():
             print(f"Loading probe from {self.probe_path}")
@@ -767,20 +748,18 @@
         default=True,
     )
     ccs_group.add_argument(
-<<<<<<< HEAD
         "--linear",
         help="Whether to use a linear probe (True) or a MLP probe (False)",
         type=bool,
         default=True,
     )
-=======
+    ccs_group.add_argument(
         "--skip-ccs-probe-training",
         help="Whether to skip the CCS probe training",
         default=False,
         action="store_true",
     )
 
->>>>>>> 5a7eb128
     vis_group = parser.add_argument_group(
         "Visualization", "Parameters for the probe visualization across time"
     )
