from pathlib import Path
import torch.nn.functional as F
import torch.nn as nn
from torch.utils.data import DataLoader
import torch as th
import numpy as np
import csv
from warnings import warn

from agents.common import preprocess
from tqdm import trange
from nicehooks import nice_hooks
from ccs_utils import extract_activations

HF_PATH = Path("hf_models")
DATASET_PATH = Path("datasets")

WEIGHT_DECAY = 0.01
VAL_FRACTION = 0.2
GAMMA = 0.99
SEED = 44


def normalize(self, activations):
    """
    Mean-normalizes the data x (of shape (n, d))
    If self.var_normalize, also divides by the standard deviation
    """
    normalized_x = activations - activations.mean(axis=0, keepdims=True)
    if self.var_normalize:
        normalized_x /= normalized_x.std(axis=0, keepdims=True)

    return normalized_x


def normalize_wrt_ball_approaching_no_player(activation_pairs, ball_approaching):
    """
    Normalize activations with respect to the ball position.
    """
    indices_approaching = th.where(ball_approaching == 1)
    indices_not_approaching = th.where(ball_approaching == 0)
    activations_approaching = normalize(activation_pairs[indices_approaching])
    activations_not_approaching = normalize(activation_pairs[indices_not_approaching])

    # Place the normalized activations back into the combined arrays
    combined_activations = th.zeros_like(activation_pairs)
    combined_activations[indices_approaching] = activations_approaching
    combined_activations[indices_not_approaching] = activations_not_approaching
    return combined_activations


def normalize_wrt_ball_approaching(activation_pairs, ball_pos_pairs):
    """
    Normalize activations with respect to the ball position for each player separately.
    """
    indices_player1_left = th.where(ball_pos_pairs[:, 0] == 0)[0]
    indices_player1_right = th.where(ball_pos_pairs[:, 0] == 1)[0]
    indices_player2_left = th.where(ball_pos_pairs[:, 1] == 0)[0]
    indices_player2_right = th.where(ball_pos_pairs[:, 1] == 1)[0]
    activations_player1_left = normalize(activation_pairs[:, 0][indices_player1_left])
    activations_player1_right = normalize(activation_pairs[:, 0][indices_player1_right])
    activations_player2_left = normalize(activation_pairs[:, 1][indices_player2_left])
    activations_player2_right = normalize(activation_pairs[:, 1][indices_player2_right])

    # Place the normalized activations back into the combined arrays
    combined_activations_player1 = th.zeros_like(activation_pairs[:, 0])
    combined_activations_player2 = th.zeros_like(activation_pairs[:, 1])
    combined_activations_player1[indices_player1_left] = activations_player1_left
    combined_activations_player1[indices_player1_right] = activations_player1_right
    combined_activations_player2[indices_player2_left] = activations_player2_left
    combined_activations_player2[indices_player2_right] = activations_player2_right
    return th.stack((combined_activations_player1, combined_activations_player2), dim=1)


class Probe(nn.Module):
    def __init__(self):
        super().__init__()
        self.sign = 1

    @th.no_grad()
    def calibrate(self, hidden_activations, rewards):
        """Calibrate the probe
        Args:
            hidden_activations: hidden activations of shape (n, d)
            rewards: rewards of shape (n, 1)
        """
        # Compute the loss for forward and -forward and choose the sign that minimizes the loss
        loss = nn.MSELoss()
        positive_loss = loss(self.forward(hidden_activations), rewards)
        negative_loss = loss(-self.forward(hidden_activations), rewards)
        if positive_loss < negative_loss:
            self.sign = 1
        else:
            self.sign = -1


class MLPProbe(Probe):
    def __init__(self, dim):
        super().__init__()
        self.linear1 = nn.Linear(dim, 100)
        self.linear2 = nn.Linear(100, 1)

    def forward(self, x):
        h = F.relu(self.linear1(x.flatten(start_dim=1)))
        o = self.linear2(h)
        return th.tanh(o) * self.sign


class LinearProbe(Probe):
    def __init__(self, dim):
        super().__init__()
        self.linear = nn.Linear(dim, 1)

    def forward(self, x):
        h = self.linear(x.flatten(start_dim=1))
        return th.tanh(h) * self.sign


class CCS:
    """Implementation of contrast consistent search for value functions."""

    def __init__(
        self,
        env,
        model,
        layer_name,
        dataset_path,
        num_epochs=1000,
        num_tries=10,
        learning_rate=1e-3,
        informative_loss_weight=1.0,
        batch_size=-1,
        verbose=False,
        device="cuda",
        weight_decay=WEIGHT_DECAY,
        var_normalize=False,
        val_fraction=VAL_FRACTION,
        gamma=GAMMA,
        seed=SEED,
        load=True,
        linear=True,
    ):
        self.env = env
        self.model = model
        self.layer_name = layer_name
        # training
        self.var_normalize = var_normalize
        self.num_epochs = num_epochs
        self.num_tries = num_tries
        self.learning_rate = learning_rate
        self.informative_loss_weight = informative_loss_weight
        self.verbose = verbose
        self.device = device
        self.batch_size = batch_size
        self.weight_decay = weight_decay
        self.val_fraction = val_fraction
        self.gamma = gamma
        self.seed = seed
        self.dataset_path = dataset_path.with_suffix("")
        self.best_probe = None
        self.probe_path = (
            self.dataset_path
            / "probes"
            / f"{self.layer_name}_s{seed}_nt{num_tries}_ne{num_epochs}_wd{weight_decay}_inflossw{informative_loss_weight : g}.pt"
        )
        self.linear = linear

        if load and self.probe_path.exists():
            print(f"Loading probe from {self.probe_path}")
            # We evaluate the model on the environment to get the observation shape
            obs = preprocess(th.tensor(env.reset(), dtype=th.float, device=self.device))
            _, self.train_activations = nice_hooks.run(
                self.model, obs, return_activations=True
            )
            self.train_activations = self.train_activations[self.layer_name].unsqueeze(
                0
            )
            self.best_probe = self.initialize_probe()
            self.best_probe.load_state_dict(th.load(self.probe_path))
            self.best_probe.to(self.device)
            self.train_activations = None
        (
            self.train_activations,
            self.test_activations,
            self.train_returns,
            self.test_returns,
            self.train_rewards,
            self.test_rewards,
            self.train_observations,
            self.test_observations,
        ) = extract_activations(
            model,
            layer_name,
            dataset_path,
            verbose,
            device,
            val_fraction,
            gamma,
            seed,
            normalize=False,
        )

    def initialize_probe(self):
        dim = self.train_activations[0][0].flatten().shape[0]
        if self.linear:
            print("Probe is linear")
            return LinearProbe(dim).to(self.device)
        else:
            print("Probe is MLP")
            return MLPProbe(dim).to(self.device)

    def get_loss(self, value_1, value_2):
        """Returns the CCS loss for two values each of shape (n,1) or (n,)."""
        # TODO add more loss options
        informative_loss = ((1 - value_1.abs()) ** 2 + (1 - value_2.abs()) ** 2).mean(0)
        consistent_loss = ((value_1 + value_2) ** 2).mean(0)
        return consistent_loss + informative_loss * self.informative_loss_weight

    def get_return_metrics(self):
        """Computes metrics of value probe against trajectory returns."""
        x0 = self.test_activations[:, 0].detach().to(self.device)
        x1 = self.test_activations[:, 1].detach().to(self.device)
        # compute returns from trajectory data assuming gamma=1
        return_1 = self.test_returns[:, 0].detach().to(self.device)
        return_2 = self.test_returns[:, 1].detach().to(self.device)
        with th.no_grad():
            value_1, value_2 = self.best_probe(x0), self.best_probe(x1)
        avg_value_sum = (value_1 + value_2).mean()
        avg_return_sum = (return_1 + return_2).mean()
        value_1_loss = ((value_1 - return_1) ** 2).mean()
        value_2_loss = ((value_2 - return_2) ** 2).mean()
        return (
            value_1_loss.cpu().item(),
            value_2_loss.cpu().item(),
            avg_value_sum.cpu().item(),
            avg_return_sum.cpu().item(),
        )

    @th.no_grad()
    def evaluate(self, probe, dataloader):
        """
        Evaluate a probe on a given dataset
        """
        train_loss = 0
        for batch in dataloader:
            x0_batch = batch[:, 0]
            x1_batch = batch[:, 1]
            v0, v1 = probe(x0_batch), probe(x1_batch)
            train_loss += self.get_loss(v0, v1)
        return train_loss

    @th.no_grad()
    def elicit(self, obs):
        """
        Elicit a value from the model using `self.best_probe` for a given observation
        """
        obs = preprocess(obs)
        _, activations = nice_hooks.run(self.model, obs, return_activations=True)
        return self.best_probe(activations[self.layer_name])

    @th.no_grad()
    def calibrate(self):
        """
        Calibrate the best probe
        """
        if (self.train_rewards == 0).all():
            warn(
                "All rewards are zero. The probe will not be calibrated. Consider using a different dataset."
            )
            return
        rewards = th.tensor(self.train_rewards, dtype=th.float).to(self.device)
        self.best_probe.calibrate(
            self.train_activations.reshape((-1, *self.train_activations.shape[2:])),
            rewards.reshape(-1, 1),
        )

    def train(self, probe):
        """Train a single probe on its layer."""
        batch_size = (
            len(self.train_activations) if self.batch_size == -1 else self.batch_size
        )
        dataloader = DataLoader(self.train_activations, batch_size, shuffle=True)

        # set up optimizer
        optimizer = th.optim.AdamW(
            probe.parameters(),
            lr=self.learning_rate,
            weight_decay=self.weight_decay,
        )

        # Start training (full batch)
        for epoch in trange(self.num_epochs):
            for batch in dataloader:
                x0_batch = batch[:, 0]
                x1_batch = batch[:, 1]
                # probe
                v0, v1 = probe(x0_batch), probe(x1_batch)

                # get the corresponding loss
                loss = self.get_loss(v0, v1)

                # update the parameters
                optimizer.zero_grad()
                loss.backward()
                optimizer.step()
        return self.evaluate(probe, dataloader)

    def repeated_train(self, save=True):
        """Repeatedly train probes on given hidden layer."""
        best_loss = np.inf
        test_loss_best = np.inf
        batch_size = (
            len(self.test_activations) if self.batch_size == -1 else self.batch_size
        )
        test_set = DataLoader(self.test_activations, batch_size)
        for train_num in trange(self.num_tries):
            probe = self.initialize_probe()
            train_loss = self.train(probe)
            test_loss = self.evaluate(probe, test_set)
            print(
                f"Train repetition {train_num}, final train loss = {float(train_loss):.5f}, test loss {float(test_loss)}"
            )
            if train_loss < best_loss:
                print(f"New best loss!")
                self.best_probe = probe
                best_loss = train_loss
                test_loss_best = test_loss
        if save:
            self.probe_path.parent.mkdir(parents=True, exist_ok=True)
            th.save(self.best_probe.state_dict(), self.probe_path)
            # Save metadata
            metadata_path = self.probe_path.with_suffix(".csv")
            with open(metadata_path, "w") as file:
                writer = csv.writer(file)
                writer.writerow(
                    [
                        "layer_name",
                        "train_loss",
                        "test_loss",
                        "num_epochs",
                        "num_tries",
                        "learning_rate",
                        "informative_loss_weight",
                        "batch_size",
                        "weight_decay",
                        "val_fraction",
                        "seed",
                        "var_normalize",
                    ]
                )
                writer.writerow(
                    [
                        self.layer_name,
                        best_loss.item(),
                        test_loss_best.item(),
                        self.num_epochs,
                        self.num_tries,
                        self.learning_rate,
                        self.informative_loss_weight,
                        self.batch_size,
                        self.weight_decay,
                        self.val_fraction,
                        self.seed,
                        self.var_normalize,
                    ]
                )
<<<<<<< HEAD
        return best_loss
=======
        return best_loss


def parse_args():
    parser = argparse.ArgumentParser("Run CCS on a given model and environment.")
    env_group = parser.add_argument_group("Environment and model")
    env_group.add_argument(
        "--env-id",
        type=str,
        default="pong_v3",
        help="Environment name",
    )
    env_group.add_argument(
        "--model-path", type=str, help="Path to model", required=True
    )
    env_group.add_argument(
        "--device",
        type=str,
        help="Device to use. [cuda, cpu, auto]",
        default="auto",
    )
    env_group.add_argument(
        "--from-hf",
        type=lambda x: bool(strtobool(x)),
        help="Whether to load from Huggingface.",
        nargs="?",
        const=True,
        default=True,
    )
    env_group.add_argument(
        "--capture-video",
        type=lambda x: bool(strtobool(x)),
        help="Whether to capture videos from the data collection",
        nargs="?",
        const=True,
        default=False,
    )

    ccs_group = parser.add_argument_group("CCS")
    ccs_group.add_argument(
        "--modules",
        help="The modules of the model to run ccs on (critic_network | actor_network)",
        nargs="*",
        default=[],
    )
    ccs_group.add_argument(
        "--layer-indicies",
        help="The indicies of the module layer we want to run ccs on",
        type=int,
        nargs="*",
        default=[],
    )
    ccs_group.add_argument(
        "--best-of-n",
        help="The number of probes to train and evaluate, keeping the best one",
        type=int,
        default=10,
    )
    ccs_group.add_argument(
        "--informative-loss-weights",
        help="The weights of the informative loss",
        type=float,
        nargs="*",
        default=[1.0],
    )
    ccs_group.add_argument(
        "--load-best-probe",
        help="Whether to load the best probe from the dataset if it exists",
        type=lambda x: bool(strtobool(x)),
        nargs="?",
        const=True,
        default=False,
    )
    ccs_group.add_argument(
        "--save-probe",
        help="Whether to save the best probe",
        type=lambda x: bool(strtobool(x)),
        nargs="?",
        const=True,
        default=True,
    )
    ccs_group.add_argument(
        "--linear",
        help="Whether to use a linear probe (True) or a MLP probe (False)",
        type=lambda x: bool(strtobool(x)),
        default=True,
    )
    ccs_group.add_argument(
        "--skip-ccs-probe-training",
        help="Whether to skip the CCS probe training",
        default=False,
        action="store_true",
    )
    ccs_group.add_argument(
        "--skip-supervised-probe",
        help="Whether to skip the supervised probe training",
        default=False,
        action="store_true",
    )

    vis_group = parser.add_argument_group(
        "Visualization", "Parameters for the probe visualization across time"
    )
    vis_group.add_argument(
        "--rounds-to-record",
        help="The number of rounds to record",
        type=int,
        default=3,
    )
    vis_group.add_argument(
        "--max-num-steps",
        help="The maximum number of steps to record",
        type=int,
        default=10000,
    )
    vis_group.add_argument(
        "--max-video-length",
        help="The maximum length of the recorded videos",
        type=int,
        default=6000,
    )
    vis_group.add_argument(
        "--interactive",
        help="Whether to run in interactive mode",
        type=lambda x: bool(strtobool(x)),
        nargs="?",
        const=True,
        default=False,
    )
    vis_group.add_argument(
        "--record-probe-videos",
        help="Whether to record a videos of each probe value across time",
        type=lambda x: bool(strtobool(x)),
        nargs="?",
        const=True,
        default=False,
    )
    vis_group.add_argument(
        "--record-video-with-all-probes",
        help="Whether to record a video with all probes values across time",
        type=lambda x: bool(strtobool(x)),
        nargs="?",
        const=True,
        default=False,
    )
    vis_group.add_argument(
        "--record-agent-value",
        help="Whether to record the agents values across time in the probe video",
        type=lambda x: bool(strtobool(x)),
        nargs="?",
        const=True,
        default=False,
    )
    vis_group.add_argument(
        "--sliding-window",
        help="The size of the sliding window for the probe visualization",
        type=int,
        default=200,
    )
    return parser.parse_args()


def monitor_probes(
    args, env, agent1, agent2, layers, fn_grouped_by_probe, metrics, video_path
):
    if (
        args.interactive
        or args.record_probe_videos
        or args.record_video_with_all_probes
    ):
        monitor = ProbeMonitor(
            env,
            agent1,
            agent2,
            metrics,
            args.device,
        )
        print("\nMonitoring probe...")
        monitor.run(
            args.rounds_to_record,
            args.max_num_steps,
        )
        if args.interactive:
            print("Starting interactive visualization...")
            monitor.interactive_visualization(args.sliding_window)
            print("Interactive visualization finished.")
        if args.record_video_with_all_probes:
            print("Recording video with all probes...")
            monitor.save_video(
                metrics.keys(),
                video_path / "_".join(f"{m}.{l}" for m, l in layers),
                file_name=f"ccs_eval_{int(time.time())}",
                sliding_window=args.sliding_window,
                max_video_length=args.max_video_length,
            )
        if args.record_probe_videos:
            print("Recording a video for each probe...")
            # Create a video for each probe
            # Notes: A lot of computation is duplicated here. We could avoid this by refactoring playground
            for probe_name, probe_fn_dict in fn_grouped_by_probe.items():
                extra_metrics = (
                    ["Right player value", "Left player value"]
                    if args.record_agent_value
                    else []
                )
                monitor.save_video(
                    list(probe_fn_dict.keys()) + extra_metrics,
                    video_path / probe_name,
                    file_name=f"ccs_eval_{int(time.time())}"
                    + ("_pv" if args.record_agent_value else ""),
                    sliding_window=args.sliding_window,
                    max_video_length=args.max_video_length,
                )


if __name__ == "__main__":
    args = parse_args()
    # TODO? support multiple envs
    args.num_envs = 2
    env = get_env(args, "ccs")
    args.model_name = args.model_path
    if args.from_hf:
        hf_hub_download(
            repo_id="Butanium/selfplay_ppo_pong_v3_pettingzoo_cleanRL",
            filename=args.model_path,
            local_dir="hf_models",
        )
        args.model_path = HF_PATH / args.model_path

    data_save_path = DATASET_PATH / args.model_name / "selfplay.pkl"
    if args.device == "auto":
        args.device = "cuda" if th.cuda.is_available() else "cpu"
        print(f"Using device: {args.device}")
    if not data_save_path.exists():
        print("Generating dataset...")
        trajs = generate_dataset(
            env,
            args.model_path,
            num_episodes=1,
            max_episode_length=10000,
            # num_envs=4,
            seed=42,
            device=args.device,
        )
        # save(data_save_path, trajs)
        data_save_path.parent.mkdir(parents=True, exist_ok=True)

        with open(data_save_path, "wb") as file:
            pickle.dump(trajs, file)

    model = load_model(args.model_path, env, args.device)

    # Train multiple CCS probes on specified layer
    if args.layer_indicies == []:
        args.layer_indicies = range(
            len(model.actor_network)
        )  # actor and critic network have same number of layers
    if args.modules == []:
        args.modules = ["actor_network", "critic_network"]
    layers = list(product(args.modules, args.layer_indicies))
    layer_names = [f"{m}.{l}" for m, l in layers]
    probes = []
    probes_fn_dict = {}
    fn_grouped_by_probe = {}
    if not args.skip_ccs_probe_training:
        for inf_loss_weight in args.informative_loss_weights:
            for layer_name in layer_names:
                print(
                    "\n\n"
                    "===================================\n"
                    f"Training CCS probe for {layer_name}\n"
                    f"informative loss = {inf_loss_weight}\n"
                    f"Probe is linear: {'True' if args.linear else 'False'}\n"
                    "==================================="
                )
                ccs = CCS(
                    env,
                    model,
                    layer_name,
                    data_save_path,
                    informative_loss_weight=inf_loss_weight,
                    device=args.device,
                    num_tries=args.best_of_n,
                    load=args.load_best_probe,
                    linear=args.linear,
                    # verbose=True,
                )
                if ccs.best_probe is None:
                    ccs.repeated_train(save=args.save_probe)
                ccs.calibrate()
                probes.append(ccs)
                inf_loss_string = f"with inf loss weight {inf_loss_weight :.2g}"
                probe_dict = {
                    f"Right player CCS probe on {layer_name} {inf_loss_string}": lambda obs, ccs=ccs: ccs.elicit(
                        obs[:1]
                    ).item(),
                    f"Left player CCS probe on {layer_name} {inf_loss_string}": lambda obs, ccs=ccs: ccs.elicit(
                        obs[1:2]
                    ).item(),
                }
                probes_fn_dict.update(probe_dict)
                fn_grouped_by_probe[
                    f"{layer_name}_inf_loss_weight_{inf_loss_weight: g}"
                ] = probe_dict
    if not args.skip_supervised_probe:
        for layer_name in layer_names:
            print(f"\n\n====== Training Supervised probe for {layer_name} ======")
            supervised_probe = train_supervised(
                dataset_path=data_save_path,
                model=model,
                layer_name=layer_name,
                verbose=False,
                device=args.device,
                val_fraction=WEIGHT_DECAY,
                gamma=GAMMA,
                seed=SEED,
            )
            probes.append(supervised_probe)
            probe_dict = {
                f"Right supervised probe on {layer_name}": lambda obs, supervised_probe=supervised_probe, layer_name=layer_name: supervised_prediction(
                    supervised_probe, obs[:1], model, layer_name
                ).item(),
                f"Left supervised probe on {layer_name}": lambda obs, supervised_probe=supervised_probe, layer_name=layer_name: supervised_prediction(
                    supervised_probe, obs[1:2], model, layer_name
                ).item(),
            }
            probes_fn_dict.update(probe_dict)
            fn_grouped_by_probe[f"{layer_name}_supervised_probes"] = probe_dict

    metrics = {
        "Right player value": lambda obs: model.get_value(obs[:1]).item(),
        "Left player value": lambda obs: model.get_value(obs[1:2]).item(),
    }
    metrics.update(probes_fn_dict)
    video_path = Path("videos") / "ccs_eval" / args.model_name
    model.name = args.model_name.replace("/", "_")
    monitor_probes(
        args, env, model, model, layers, fn_grouped_by_probe, metrics, video_path
    )
    if not args.skip_ccs_probe_training:
        # Evaluate probe against trajectory returns
        print(
            "Best probe CCS eval metrics: v1_loss={:.5f}, v2_loss={:.5f}, avg_value_sum={:.5f}, avg_return_sum={:.5f}".format(
                *ccs.get_return_metrics()
            )
        )
>>>>>>> f60bbd1e
<|MERGE_RESOLUTION|>--- conflicted
+++ resolved
@@ -364,353 +364,4 @@
                         self.var_normalize,
                     ]
                 )
-<<<<<<< HEAD
-        return best_loss
-=======
-        return best_loss
-
-
-def parse_args():
-    parser = argparse.ArgumentParser("Run CCS on a given model and environment.")
-    env_group = parser.add_argument_group("Environment and model")
-    env_group.add_argument(
-        "--env-id",
-        type=str,
-        default="pong_v3",
-        help="Environment name",
-    )
-    env_group.add_argument(
-        "--model-path", type=str, help="Path to model", required=True
-    )
-    env_group.add_argument(
-        "--device",
-        type=str,
-        help="Device to use. [cuda, cpu, auto]",
-        default="auto",
-    )
-    env_group.add_argument(
-        "--from-hf",
-        type=lambda x: bool(strtobool(x)),
-        help="Whether to load from Huggingface.",
-        nargs="?",
-        const=True,
-        default=True,
-    )
-    env_group.add_argument(
-        "--capture-video",
-        type=lambda x: bool(strtobool(x)),
-        help="Whether to capture videos from the data collection",
-        nargs="?",
-        const=True,
-        default=False,
-    )
-
-    ccs_group = parser.add_argument_group("CCS")
-    ccs_group.add_argument(
-        "--modules",
-        help="The modules of the model to run ccs on (critic_network | actor_network)",
-        nargs="*",
-        default=[],
-    )
-    ccs_group.add_argument(
-        "--layer-indicies",
-        help="The indicies of the module layer we want to run ccs on",
-        type=int,
-        nargs="*",
-        default=[],
-    )
-    ccs_group.add_argument(
-        "--best-of-n",
-        help="The number of probes to train and evaluate, keeping the best one",
-        type=int,
-        default=10,
-    )
-    ccs_group.add_argument(
-        "--informative-loss-weights",
-        help="The weights of the informative loss",
-        type=float,
-        nargs="*",
-        default=[1.0],
-    )
-    ccs_group.add_argument(
-        "--load-best-probe",
-        help="Whether to load the best probe from the dataset if it exists",
-        type=lambda x: bool(strtobool(x)),
-        nargs="?",
-        const=True,
-        default=False,
-    )
-    ccs_group.add_argument(
-        "--save-probe",
-        help="Whether to save the best probe",
-        type=lambda x: bool(strtobool(x)),
-        nargs="?",
-        const=True,
-        default=True,
-    )
-    ccs_group.add_argument(
-        "--linear",
-        help="Whether to use a linear probe (True) or a MLP probe (False)",
-        type=lambda x: bool(strtobool(x)),
-        default=True,
-    )
-    ccs_group.add_argument(
-        "--skip-ccs-probe-training",
-        help="Whether to skip the CCS probe training",
-        default=False,
-        action="store_true",
-    )
-    ccs_group.add_argument(
-        "--skip-supervised-probe",
-        help="Whether to skip the supervised probe training",
-        default=False,
-        action="store_true",
-    )
-
-    vis_group = parser.add_argument_group(
-        "Visualization", "Parameters for the probe visualization across time"
-    )
-    vis_group.add_argument(
-        "--rounds-to-record",
-        help="The number of rounds to record",
-        type=int,
-        default=3,
-    )
-    vis_group.add_argument(
-        "--max-num-steps",
-        help="The maximum number of steps to record",
-        type=int,
-        default=10000,
-    )
-    vis_group.add_argument(
-        "--max-video-length",
-        help="The maximum length of the recorded videos",
-        type=int,
-        default=6000,
-    )
-    vis_group.add_argument(
-        "--interactive",
-        help="Whether to run in interactive mode",
-        type=lambda x: bool(strtobool(x)),
-        nargs="?",
-        const=True,
-        default=False,
-    )
-    vis_group.add_argument(
-        "--record-probe-videos",
-        help="Whether to record a videos of each probe value across time",
-        type=lambda x: bool(strtobool(x)),
-        nargs="?",
-        const=True,
-        default=False,
-    )
-    vis_group.add_argument(
-        "--record-video-with-all-probes",
-        help="Whether to record a video with all probes values across time",
-        type=lambda x: bool(strtobool(x)),
-        nargs="?",
-        const=True,
-        default=False,
-    )
-    vis_group.add_argument(
-        "--record-agent-value",
-        help="Whether to record the agents values across time in the probe video",
-        type=lambda x: bool(strtobool(x)),
-        nargs="?",
-        const=True,
-        default=False,
-    )
-    vis_group.add_argument(
-        "--sliding-window",
-        help="The size of the sliding window for the probe visualization",
-        type=int,
-        default=200,
-    )
-    return parser.parse_args()
-
-
-def monitor_probes(
-    args, env, agent1, agent2, layers, fn_grouped_by_probe, metrics, video_path
-):
-    if (
-        args.interactive
-        or args.record_probe_videos
-        or args.record_video_with_all_probes
-    ):
-        monitor = ProbeMonitor(
-            env,
-            agent1,
-            agent2,
-            metrics,
-            args.device,
-        )
-        print("\nMonitoring probe...")
-        monitor.run(
-            args.rounds_to_record,
-            args.max_num_steps,
-        )
-        if args.interactive:
-            print("Starting interactive visualization...")
-            monitor.interactive_visualization(args.sliding_window)
-            print("Interactive visualization finished.")
-        if args.record_video_with_all_probes:
-            print("Recording video with all probes...")
-            monitor.save_video(
-                metrics.keys(),
-                video_path / "_".join(f"{m}.{l}" for m, l in layers),
-                file_name=f"ccs_eval_{int(time.time())}",
-                sliding_window=args.sliding_window,
-                max_video_length=args.max_video_length,
-            )
-        if args.record_probe_videos:
-            print("Recording a video for each probe...")
-            # Create a video for each probe
-            # Notes: A lot of computation is duplicated here. We could avoid this by refactoring playground
-            for probe_name, probe_fn_dict in fn_grouped_by_probe.items():
-                extra_metrics = (
-                    ["Right player value", "Left player value"]
-                    if args.record_agent_value
-                    else []
-                )
-                monitor.save_video(
-                    list(probe_fn_dict.keys()) + extra_metrics,
-                    video_path / probe_name,
-                    file_name=f"ccs_eval_{int(time.time())}"
-                    + ("_pv" if args.record_agent_value else ""),
-                    sliding_window=args.sliding_window,
-                    max_video_length=args.max_video_length,
-                )
-
-
-if __name__ == "__main__":
-    args = parse_args()
-    # TODO? support multiple envs
-    args.num_envs = 2
-    env = get_env(args, "ccs")
-    args.model_name = args.model_path
-    if args.from_hf:
-        hf_hub_download(
-            repo_id="Butanium/selfplay_ppo_pong_v3_pettingzoo_cleanRL",
-            filename=args.model_path,
-            local_dir="hf_models",
-        )
-        args.model_path = HF_PATH / args.model_path
-
-    data_save_path = DATASET_PATH / args.model_name / "selfplay.pkl"
-    if args.device == "auto":
-        args.device = "cuda" if th.cuda.is_available() else "cpu"
-        print(f"Using device: {args.device}")
-    if not data_save_path.exists():
-        print("Generating dataset...")
-        trajs = generate_dataset(
-            env,
-            args.model_path,
-            num_episodes=1,
-            max_episode_length=10000,
-            # num_envs=4,
-            seed=42,
-            device=args.device,
-        )
-        # save(data_save_path, trajs)
-        data_save_path.parent.mkdir(parents=True, exist_ok=True)
-
-        with open(data_save_path, "wb") as file:
-            pickle.dump(trajs, file)
-
-    model = load_model(args.model_path, env, args.device)
-
-    # Train multiple CCS probes on specified layer
-    if args.layer_indicies == []:
-        args.layer_indicies = range(
-            len(model.actor_network)
-        )  # actor and critic network have same number of layers
-    if args.modules == []:
-        args.modules = ["actor_network", "critic_network"]
-    layers = list(product(args.modules, args.layer_indicies))
-    layer_names = [f"{m}.{l}" for m, l in layers]
-    probes = []
-    probes_fn_dict = {}
-    fn_grouped_by_probe = {}
-    if not args.skip_ccs_probe_training:
-        for inf_loss_weight in args.informative_loss_weights:
-            for layer_name in layer_names:
-                print(
-                    "\n\n"
-                    "===================================\n"
-                    f"Training CCS probe for {layer_name}\n"
-                    f"informative loss = {inf_loss_weight}\n"
-                    f"Probe is linear: {'True' if args.linear else 'False'}\n"
-                    "==================================="
-                )
-                ccs = CCS(
-                    env,
-                    model,
-                    layer_name,
-                    data_save_path,
-                    informative_loss_weight=inf_loss_weight,
-                    device=args.device,
-                    num_tries=args.best_of_n,
-                    load=args.load_best_probe,
-                    linear=args.linear,
-                    # verbose=True,
-                )
-                if ccs.best_probe is None:
-                    ccs.repeated_train(save=args.save_probe)
-                ccs.calibrate()
-                probes.append(ccs)
-                inf_loss_string = f"with inf loss weight {inf_loss_weight :.2g}"
-                probe_dict = {
-                    f"Right player CCS probe on {layer_name} {inf_loss_string}": lambda obs, ccs=ccs: ccs.elicit(
-                        obs[:1]
-                    ).item(),
-                    f"Left player CCS probe on {layer_name} {inf_loss_string}": lambda obs, ccs=ccs: ccs.elicit(
-                        obs[1:2]
-                    ).item(),
-                }
-                probes_fn_dict.update(probe_dict)
-                fn_grouped_by_probe[
-                    f"{layer_name}_inf_loss_weight_{inf_loss_weight: g}"
-                ] = probe_dict
-    if not args.skip_supervised_probe:
-        for layer_name in layer_names:
-            print(f"\n\n====== Training Supervised probe for {layer_name} ======")
-            supervised_probe = train_supervised(
-                dataset_path=data_save_path,
-                model=model,
-                layer_name=layer_name,
-                verbose=False,
-                device=args.device,
-                val_fraction=WEIGHT_DECAY,
-                gamma=GAMMA,
-                seed=SEED,
-            )
-            probes.append(supervised_probe)
-            probe_dict = {
-                f"Right supervised probe on {layer_name}": lambda obs, supervised_probe=supervised_probe, layer_name=layer_name: supervised_prediction(
-                    supervised_probe, obs[:1], model, layer_name
-                ).item(),
-                f"Left supervised probe on {layer_name}": lambda obs, supervised_probe=supervised_probe, layer_name=layer_name: supervised_prediction(
-                    supervised_probe, obs[1:2], model, layer_name
-                ).item(),
-            }
-            probes_fn_dict.update(probe_dict)
-            fn_grouped_by_probe[f"{layer_name}_supervised_probes"] = probe_dict
-
-    metrics = {
-        "Right player value": lambda obs: model.get_value(obs[:1]).item(),
-        "Left player value": lambda obs: model.get_value(obs[1:2]).item(),
-    }
-    metrics.update(probes_fn_dict)
-    video_path = Path("videos") / "ccs_eval" / args.model_name
-    model.name = args.model_name.replace("/", "_")
-    monitor_probes(
-        args, env, model, model, layers, fn_grouped_by_probe, metrics, video_path
-    )
-    if not args.skip_ccs_probe_training:
-        # Evaluate probe against trajectory returns
-        print(
-            "Best probe CCS eval metrics: v1_loss={:.5f}, v2_loss={:.5f}, avg_value_sum={:.5f}, avg_return_sum={:.5f}".format(
-                *ccs.get_return_metrics()
-            )
-        )
->>>>>>> f60bbd1e
+        return best_loss