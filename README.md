# rl-inter-spar


## Installation

### Create environment and install packages
```
conda create -n spar python==3.10
conda activate spar
<<<<<<< HEAD
conda install cmake
pip install -r requirements.txt
AutoROM
```

### Playground
`playground.py` needs a `ffmpeg` installation to save the video.

## Install submodules
```
git submodule update --init --recursive
=======
python -m pip install -r requirements.txt
>>>>>>> 55a2f278
```<|MERGE_RESOLUTION|>--- conflicted
+++ resolved
@@ -7,19 +7,14 @@
 ```
 conda create -n spar python==3.10
 conda activate spar
-<<<<<<< HEAD
 conda install cmake
-pip install -r requirements.txt
-AutoROM
+python -m pip install -r requirements.txt
+AutoROM --accept-license
+```
+### Install submodules
+```
+git submodule update --init --recursive
 ```
 
 ### Playground
 `playground.py` needs a `ffmpeg` installation to save the video.
-
-## Install submodules
-```
-git submodule update --init --recursive
-=======
-python -m pip install -r requirements.txt
->>>>>>> 55a2f278
-```