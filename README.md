--- conflicted
+++ resolved
@@ -3,39 +3,18 @@
 
 ## Installation
 
-### submodules
-```
-git submodule update --init --recursive
-```
-
-### AutoROM
-Run:
-```
-AutoROM --accept-license
-```
-
 ### Create environment and install packages
 ```
 conda create -n spar python==3.10
 conda activate spar
-<<<<<<< HEAD
 conda install cmake ffmpeg
-pip install -r requirements.txt
-AutoROM
-=======
-conda install cmake
 python -m pip install -r requirements.txt
 AutoROM --accept-license
 ```
 ### Install submodules
 ```
 git submodule update --init --recursive
->>>>>>> 7c4d58bd
 ```
 
 ### Playground
 `playground.py` needs a `ffmpeg` installation to save the video.
-<<<<<<< HEAD
-
-=======
->>>>>>> 7c4d58bd
